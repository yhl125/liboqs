/**
 * \file kem.h
 * \brief Key encapsulation mechanisms
 *
 * The file `src/kem/example_kem.c` contains two examples on using the OQS_KEM API.
 *
 * The first example uses the individual scheme's algorithms directly and uses
 * no dynamic memory allocation -- all buffers are allocated on the stack, with
 * sizes indicated using preprocessor macros.  Since algorithms can be disabled at
 * compile-time, the programmer should wrap the code in \#ifdefs.
 *
 * The second example uses an OQS_KEM object to use an algorithm specified at
 * runtime.  Therefore it uses dynamic memory allocation -- all buffers must be
 * malloc'ed by the programmer, with sizes indicated using the corresponding length
 * member of the OQS_KEM object in question.  Since algorithms can be disabled at
 * compile-time, the programmer should check that the OQS_KEM object is not `NULL`.
 */

#ifndef __OQS_KEM_H
#define __OQS_KEM_H

#include <stdbool.h>
#include <stddef.h>
#include <stdint.h>

#include <oqs/oqs.h>

#if defined(__cplusplus)
extern "C" {
#endif

/** Algorithm identifier for default KEM algorithm. */
#define OQS_KEM_alg_default "DEFAULT"
/** Algorithm identifier for BIKE1-L1 KEM. */
#define OQS_KEM_alg_bike1_l1 "BIKE1-L1"
/** Algorithm identifier for BIKE1-L3 KEM. */
#define OQS_KEM_alg_bike1_l3 "BIKE1-L3"
/** Algorithm identifier for BIKE1-L5 KEM. */
#define OQS_KEM_alg_bike1_l5 "BIKE1-L5"
/** Algorithm identifier for BIKE2-L1 KEM. */
#define OQS_KEM_alg_bike2_l1 "BIKE2-L1"
/** Algorithm identifier for BIKE2-L3 KEM. */
#define OQS_KEM_alg_bike2_l3 "BIKE2-L3"
/** Algorithm identifier for BIKE2-L5 KEM. */
#define OQS_KEM_alg_bike2_l5 "BIKE2-L5"
/** Algorithm identifier for BIKE3-L1 KEM. */
#define OQS_KEM_alg_bike3_l1 "BIKE3-L1"
/** Algorithm identifier for BIKE3-L3 KEM. */
#define OQS_KEM_alg_bike3_l3 "BIKE3-L3"
/** Algorithm identifier for BIKE3-L5 KEM. */
#define OQS_KEM_alg_bike3_l5 "BIKE3-L5"
///// OQS_COPY_FROM_PQCLEAN_FRAGMENT_ALG_IDENTIFIER_START
/** Algorithm identifier for Kyber512 KEM. */
#define OQS_KEM_alg_kyber_kyber512 "Kyber512"
/** Algorithm identifier for Kyber768 KEM. */
#define OQS_KEM_alg_kyber_kyber768 "Kyber768"
/** Algorithm identifier for Kyber1024 KEM. */
#define OQS_KEM_alg_kyber_kyber1024 "Kyber1024"
/** Algorithm identifier for NewHope-512-CCA KEM. */
#define OQS_KEM_alg_newhope_512cca "NewHope-512-CCA"
/** Algorithm identifier for NewHope-1024-CCA KEM. */
#define OQS_KEM_alg_newhope_1024cca "NewHope-1024-CCA"
/** Algorithm identifier for NTRU-HPS-2048-509 KEM. */
#define OQS_KEM_alg_ntru_hps2048509 "NTRU-HPS-2048-509"
/** Algorithm identifier for NTRU-HPS-2048-677 KEM. */
#define OQS_KEM_alg_ntru_hps2048677 "NTRU-HPS-2048-677"
/** Algorithm identifier for NTRU-HPS-4096-821 KEM. */
#define OQS_KEM_alg_ntru_hps4096821 "NTRU-HPS-4096-821"
/** Algorithm identifier for NTRU-HRSS-701 KEM. */
#define OQS_KEM_alg_ntru_hrss701 "NTRU-HRSS-701"
///// OQS_COPY_FROM_PQCLEAN_FRAGMENT_ALG_IDENTIFIER_END
<<<<<<< HEAD
/** Algorithm identifier for NewHope-512-CCA-KEM KEM. */
#define OQS_KEM_alg_newhope_512_cca_kem "NewHope-512-CCA-KEM"
/** Algorithm identifier for NewHope-1024-CCA-KEM KEM. */
#define OQS_KEM_alg_newhope_1024_cca_kem "NewHope-1024-CCA-KEM"
/** Algorithm identifier for Sidh p434 KEM. */
#define OQS_KEM_alg_sidh_p434 "Sidh-p434"
=======
/** Algorithm identifier for FrodoKEM-640-AES KEM. */
#define OQS_KEM_alg_frodokem_640_aes "FrodoKEM-640-AES"
/** Algorithm identifier for FrodoKEM-640-SHAKE KEM. */
#define OQS_KEM_alg_frodokem_640_shake "FrodoKEM-640-SHAKE"
/** Algorithm identifier for FrodoKEM-976-AES KEM. */
#define OQS_KEM_alg_frodokem_976_aes "FrodoKEM-976-AES"
/** Algorithm identifier for FrodoKEM-976-SHAKE KEM. */
#define OQS_KEM_alg_frodokem_976_shake "FrodoKEM-976-SHAKE"
/** Algorithm identifier for FrodoKEM-1344-AES KEM. */
#define OQS_KEM_alg_frodokem_1344_aes "FrodoKEM-1344-AES"
/** Algorithm identifier for FrodoKEM-1344-SHAKE KEM. */
#define OQS_KEM_alg_frodokem_1344_shake "FrodoKEM-1344-SHAKE"
>>>>>>> 39fb613e
/** Algorithm identifier for Sidh p503 KEM. */
#define OQS_KEM_alg_sidh_p503 "Sidh-p503"
/** Algorithm identifier for Sidh p610 KEM. */
#define OQS_KEM_alg_sidh_p610 "Sidh-p610"
/** Algorithm identifier for Sidh p751 KEM. */
#define OQS_KEM_alg_sidh_p751 "Sidh-p751"
/** Algorithm identifier for Sike p434 KEM. */
#define OQS_KEM_alg_sike_p434 "Sike-p434"
/** Algorithm identifier for Sike p503 KEM. */
#define OQS_KEM_alg_sike_p503 "Sike-p503"
/** Algorithm identifier for Sike p610 KEM. */
#define OQS_KEM_alg_sike_p610 "Sike-p610"
/** Algorithm identifier for Sike p751 KEM. */
#define OQS_KEM_alg_sike_p751 "Sike-p751"
// EDIT-WHEN-ADDING-KEM
///// OQS_COPY_FROM_PQCLEAN_FRAGMENT_ALGS_LENGTH_START
/** Number of algorithm identifiers above. */
#define OQS_KEM_algs_length 33
///// OQS_COPY_FROM_PQCLEAN_FRAGMENT_ALGS_LENGTH_END
<<<<<<< HEAD
/** The default KEM. */
#define OQS_KEM_DEFAULT OQS_KEM_alg_sike_p434
=======
>>>>>>> 39fb613e

/**
 * Returns identifiers for available key encapsulation mechanisms in liboqs.  Used with OQS_KEM_new.
 *
 * Note that algorithm identifiers are present in this list even when the algorithm is disabled
 * at compile time.
 *
 * @param[in] i Index of the algorithm identifier to return, 0 <= i < OQS_KEM_algs_length
 * @return Algorithm identifier as a string, or NULL.
 */
OQS_API const char *OQS_KEM_alg_identifier(size_t i);

/**
 * Returns the number of key encapsulation mechanisms in liboqs.  They can be enumerated with
 * OQS_KEM_alg_identifier.
 *
 * Note that some mechanisms may be disabled at compile time.
 *
 * @return The number of key encapsulation mechanisms.
 */
OQS_API int OQS_KEM_alg_count();

/**
 * Key encapsulation mechanism object
 */
typedef struct OQS_KEM {

	/** Printable string representing the name of the key encapsulation mechanism. */
	const char *method_name;

	/**
	 * Printable string representing the version of the cryptographic algorithm.
	 *
	 * Implementations with the same method_name and same alg_version will be interoperable.
	 * See README.md for information about algorithm compatibility.
	 */
	const char *alg_version;

	/** The NIST security level (1, 2, 3, 4, 5) claimed in this algorithm's original NIST submission. */
	uint8_t claimed_nist_level;

	/** Whether the KEM offers IND-CCA security (TRUE) or IND-CPA security (FALSE). */
	bool ind_cca;

	/** The (maximum) length, in bytes, of public keys for this KEM. */
	size_t length_public_key;
	/** The (maximum) length, in bytes, of secret keys for this KEM. */
	size_t length_secret_key;
	/** The (maximum) length, in bytes, of ciphertexts for this KEM. */
	size_t length_ciphertext;
	/** The (maximum) length, in bytes, of shared secrets for this KEM. */
	size_t length_shared_secret;

	// clang-format off

	/**
	 * Keypair generation algorithm.
	 *
	 * Caller is responsible for allocating sufficient memory for `public_key` and
	 * `secret_key`, based on the `length_*` members in this object or the per-scheme
	 * compile-time macros `OQS_KEM_*_length_*`.
	 *
	 * @param[out] public_key The public key represented as a byte string.
	 * @param[out] secret_key The secret key represented as a byte string.
	 * @return OQS_SUCCESS or OQS_ERROR
	 */
	OQS_STATUS (*keypair)(uint8_t *public_key, uint8_t *secret_key);

	/**
	 * Encapsulation algorithm.
	 *
	 * Caller is responsible for allocating sufficient memory for `ciphertext` and
	 * `shared_secret`, based on the `length_*` members in this object or the per-scheme
	 * compile-time macros `OQS_KEM_*_length_*`.
	 *
	 * @param[out] ciphertext The ciphertext (encapsulation) represented as a byte string.
	 * @param[out] shared_secret The shared secret represented as a byte string.
	 * @param[in] public_key The public key represented as a byte string.
	 * @return OQS_SUCCESS or OQS_ERROR
	 */
	OQS_STATUS (*encaps)(uint8_t *ciphertext, uint8_t *shared_secret, const uint8_t *public_key);

	/**
	 * Decapsulation algorithm.
	 *
	 * Caller is responsible for allocating sufficient memory for `shared_secret`, based
	 * on the `length_*` members in this object or the per-scheme compile-time macros
	 * `OQS_KEM_*_length_*`.
	 *
	 * @param[out] shared_secret The shared secret represented as a byte string.
	 * @param[in] ciphertext The ciphertext (encapsulation) represented as a byte string.
	 * @param[in] secret_key The secret key represented as a byte string.
	 * @return OQS_SUCCESS or OQS_ERROR
	 */
	OQS_STATUS (*decaps)(uint8_t *shared_secret, const unsigned char *ciphertext, const uint8_t *secret_key);
	// clang-format on

} OQS_KEM;

/**
 * Constructs an OQS_KEM object for a particular algorithm.
 *
 * Callers should always check whether the return value is `NULL`, which indicates either than an
 * invalid algorithm name was provided, or that the requested algorithm was disabled at compile-time.
 *
 * @param[in] method_name Name of the desired algorithm; one of the names in `OQS_KEM_algs`.
 * @return An OQS_KEM for the particular algorithm, or `NULL` if the algorithm has been disabled at compile-time.
 */
OQS_API OQS_KEM *OQS_KEM_new(const char *method_name);

/**
 * Keypair generation algorithm.
 *
 * Caller is responsible for allocating sufficient memory for `public_key` and
 * `secret_key`, based on the `length_*` members in this object or the per-scheme
 * compile-time macros `OQS_KEM_*_length_*`.
 *
 * @param[in] kem The OQS_KEM object representing the KEM.
 * @param[out] public_key The public key represented as a byte string.
 * @param[out] secret_key The secret key represented as a byte string.
 * @return OQS_SUCCESS or OQS_ERROR
 */
OQS_API OQS_STATUS OQS_KEM_keypair(const OQS_KEM *kem, uint8_t *public_key, uint8_t *secret_key);

/**
 * Encapsulation algorithm.
 *
 * Caller is responsible for allocating sufficient memory for `ciphertext` and
 * `shared_secret`, based on the `length_*` members in this object or the per-scheme
 * compile-time macros `OQS_KEM_*_length_*`.
 *
 * @param[in] kem The OQS_KEM object representing the KEM.
 * @param[out] ciphertext The ciphertext (encapsulation) represented as a byte string.
 * @param[out] shared_secret The shared secret represented as a byte string.
 * @param[in] public_key The public key represented as a byte string.
 * @return OQS_SUCCESS or OQS_ERROR
 */
OQS_API OQS_STATUS OQS_KEM_encaps(const OQS_KEM *kem, uint8_t *ciphertext, uint8_t *shared_secret, const uint8_t *public_key);

/**
 * Decapsulation algorithm.
 *
 * Caller is responsible for allocating sufficient memory for `shared_secret`, based
 * on the `length_*` members in this object or the per-scheme compile-time macros
 * `OQS_KEM_*_length_*`.
 *
 * @param[in] kem The OQS_KEM object representing the KEM.
 * @param[out] shared_secret The shared secret represented as a byte string.
 * @param[in] ciphertext The ciphertext (encapsulation) represented as a byte string.
 * @param[in] secret_key The secret key represented as a byte string.
 * @return OQS_SUCCESS or OQS_ERROR
 */
OQS_API OQS_STATUS OQS_KEM_decaps(const OQS_KEM *kem, uint8_t *shared_secret, const unsigned char *ciphertext, const uint8_t *secret_key);

/**
 * Frees an OQS_KEM object that was constructed by OQS_KEM_new.
 *
 * @param[in] kem The OQS_KEM object to free.
 */
OQS_API void OQS_KEM_free(OQS_KEM *kem);

#include <oqs/kem_bike.h>
///// OQS_COPY_FROM_PQCLEAN_FRAGMENT_INCLUDE_START
#include <oqs/kem_kyber.h>
#include <oqs/kem_newhope.h>
#include <oqs/kem_ntru.h>
///// OQS_COPY_FROM_PQCLEAN_FRAGMENT_INCLUDE_END
#include <oqs/kem_frodokem.h>
#include <oqs/kem_sike.h>
// EDIT-WHEN-ADDING-KEM

#if defined(__cplusplus)
} // extern "C"
#endif

#endif // __OQS_KEM_H<|MERGE_RESOLUTION|>--- conflicted
+++ resolved
@@ -69,14 +69,6 @@
 /** Algorithm identifier for NTRU-HRSS-701 KEM. */
 #define OQS_KEM_alg_ntru_hrss701 "NTRU-HRSS-701"
 ///// OQS_COPY_FROM_PQCLEAN_FRAGMENT_ALG_IDENTIFIER_END
-<<<<<<< HEAD
-/** Algorithm identifier for NewHope-512-CCA-KEM KEM. */
-#define OQS_KEM_alg_newhope_512_cca_kem "NewHope-512-CCA-KEM"
-/** Algorithm identifier for NewHope-1024-CCA-KEM KEM. */
-#define OQS_KEM_alg_newhope_1024_cca_kem "NewHope-1024-CCA-KEM"
-/** Algorithm identifier for Sidh p434 KEM. */
-#define OQS_KEM_alg_sidh_p434 "Sidh-p434"
-=======
 /** Algorithm identifier for FrodoKEM-640-AES KEM. */
 #define OQS_KEM_alg_frodokem_640_aes "FrodoKEM-640-AES"
 /** Algorithm identifier for FrodoKEM-640-SHAKE KEM. */
@@ -89,7 +81,8 @@
 #define OQS_KEM_alg_frodokem_1344_aes "FrodoKEM-1344-AES"
 /** Algorithm identifier for FrodoKEM-1344-SHAKE KEM. */
 #define OQS_KEM_alg_frodokem_1344_shake "FrodoKEM-1344-SHAKE"
->>>>>>> 39fb613e
+/** Algorithm identifier for Sidh p434 KEM. */
+#define OQS_KEM_alg_sidh_p434 "Sidh-p434"
 /** Algorithm identifier for Sidh p503 KEM. */
 #define OQS_KEM_alg_sidh_p503 "Sidh-p503"
 /** Algorithm identifier for Sidh p610 KEM. */
@@ -109,11 +102,6 @@
 /** Number of algorithm identifiers above. */
 #define OQS_KEM_algs_length 33
 ///// OQS_COPY_FROM_PQCLEAN_FRAGMENT_ALGS_LENGTH_END
-<<<<<<< HEAD
-/** The default KEM. */
-#define OQS_KEM_DEFAULT OQS_KEM_alg_sike_p434
-=======
->>>>>>> 39fb613e
 
 /**
  * Returns identifiers for available key encapsulation mechanisms in liboqs.  Used with OQS_KEM_new.
