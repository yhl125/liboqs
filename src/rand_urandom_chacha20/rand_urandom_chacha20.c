--- conflicted
+++ resolved
@@ -17,11 +17,7 @@
 #include "external/chacha20.c"
 
 #if defined(WINDOWS)
-<<<<<<< HEAD
 #define strdup _strdup
-=======
-#define strdup _strdup 
->>>>>>> a498f701
 #endif
 
 typedef struct OQS_RAND_urandom_chacha20_ctx {
@@ -68,15 +64,9 @@
 	if (rand_ctx == NULL) {
 		goto err;
 	}
-<<<<<<< HEAD
-#if defined(WINDOWS)
-	if (!CryptAcquireContext(&hCryptProv, NULL, NULL, PROV_RSA_FULL, 0) ||
-	        !CryptGenRandom(hCryptProv, 32, rand_ctx->key)) {
-=======
 #if defined(WINDOWS)	
 	if (!CryptAcquireContext(&hCryptProv, NULL, NULL, PROV_RSA_FULL, CRYPT_VERIFYCONTEXT) ||
 		!CryptGenRandom(hCryptProv, 32, rand_ctx->key)) {
->>>>>>> a498f701
 		goto err;
 	}
 #else
@@ -97,11 +87,7 @@
 	if (rand_ctx) {
 		free(rand_ctx);
 	}
-<<<<<<< HEAD
 #if defined(WINDOWS)
-=======
-#if defined(WINDOWS)	
->>>>>>> a498f701
 #else
 	if (fd) {
 		close(fd);
@@ -109,11 +95,7 @@
 #endif
 	return NULL;
 okay:
-<<<<<<< HEAD
 #if defined(WINDOWS)
-=======
-#if defined(WINDOWS)	
->>>>>>> a498f701
 #else
 	close(fd);
 #endif
