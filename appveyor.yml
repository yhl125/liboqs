--- conflicted
+++ resolved
@@ -1,31 +1,28 @@
-version: 1.0.{build}
-
-image: Visual Studio 2017
-
-build:
-  verbosity: minimal
-
-branches:
-  except:
-    - /.*nist.*/
-    - /master-new-.*/
-
-configuration:
-  - Release
-
-test_script:
-- cmd: >-
-    %APPVEYOR_BUILD_FOLDER%\VisualStudio\x64\%CONFIGURATION%\test_kem.exe
-
-    %APPVEYOR_BUILD_FOLDER%\VisualStudio\x64\%CONFIGURATION%\test_sig.exe
-
-    %APPVEYOR_BUILD_FOLDER%\VisualStudio\x64\%CONFIGURATION%\example_kem.exe
-
-<<<<<<< HEAD
-=======
-    %APPVEYOR_BUILD_FOLDER%\VisualStudio\x64\%CONFIGURATION%\kat_kem.exe
-    
->>>>>>> d6bfc738
-    %APPVEYOR_BUILD_FOLDER%\VisualStudio\x64\%CONFIGURATION%\speed_kem.exe
-
+version: 1.0.{build}
+
+image: Visual Studio 2017
+
+build:
+  verbosity: minimal
+
+branches:
+  except:
+    - /.*nist.*/
+    - /master-new-.*/
+
+configuration:
+  - Release
+
+test_script:
+- cmd: >-
+    %APPVEYOR_BUILD_FOLDER%\VisualStudio\x64\%CONFIGURATION%\test_kem.exe
+
+    %APPVEYOR_BUILD_FOLDER%\VisualStudio\x64\%CONFIGURATION%\test_sig.exe
+
+    %APPVEYOR_BUILD_FOLDER%\VisualStudio\x64\%CONFIGURATION%\example_kem.exe
+
+    %APPVEYOR_BUILD_FOLDER%\VisualStudio\x64\%CONFIGURATION%\kat_kem.exe
+    
+    %APPVEYOR_BUILD_FOLDER%\VisualStudio\x64\%CONFIGURATION%\speed_kem.exe
+
     %APPVEYOR_BUILD_FOLDER%\VisualStudio\x64\%CONFIGURATION%\speed_sig.exe